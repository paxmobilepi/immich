import { AssetType, LibraryType } from '@app/infra/entities';
import { ImmichLogger } from '@app/infra/logger';
import { BadRequestException, Inject, Injectable } from '@nestjs/common';
import { R_OK } from 'node:constants';
import { EventEmitter } from 'node:events';
import { Stats } from 'node:fs';
import path, { basename, parse } from 'node:path';
import picomatch from 'picomatch';
import { AccessCore, Permission } from '../access';
import { AuthDto } from '../auth';
import { mimeTypes } from '../domain.constant';
import { usePagination, validateCronExpression } from '../domain.util';
import { IBaseJob, IEntityJob, ILibraryFileJob, ILibraryRefreshJob, JOBS_ASSET_PAGINATION_SIZE, JobName } from '../job';

import {
  IAccessRepository,
  IAssetRepository,
  ICryptoRepository,
  IJobRepository,
  ILibraryRepository,
  IStorageRepository,
  ISystemConfigRepository,
  IUserRepository,
  WithProperty,
} from '../repositories';
import { SystemConfigCore } from '../system-config';
import {
  CreateLibraryDto,
  LibraryResponseDto,
  LibraryStatsResponseDto,
  ScanLibraryDto,
  SearchLibraryDto,
  UpdateLibraryDto,
  ValidateLibraryDto,
  ValidateLibraryImportPathResponseDto,
  ValidateLibraryResponseDto,
  mapLibrary,
} from './library.dto';

@Injectable()
export class LibraryService extends EventEmitter {
  readonly logger = new ImmichLogger(LibraryService.name);
  private access: AccessCore;
  private configCore: SystemConfigCore;
  private watchLibraries = false;
  private watchers: Record<string, () => void> = {};

  constructor(
    @Inject(IAccessRepository) accessRepository: IAccessRepository,
    @Inject(IAssetRepository) private assetRepository: IAssetRepository,
    @Inject(ISystemConfigRepository) configRepository: ISystemConfigRepository,
    @Inject(ICryptoRepository) private cryptoRepository: ICryptoRepository,
    @Inject(IJobRepository) private jobRepository: IJobRepository,
    @Inject(ILibraryRepository) private repository: ILibraryRepository,
    @Inject(IStorageRepository) private storageRepository: IStorageRepository,
    @Inject(IUserRepository) private userRepository: IUserRepository,
  ) {
    super();
    this.access = AccessCore.create(accessRepository);
    this.configCore = SystemConfigCore.create(configRepository);
    this.configCore.addValidator((config) => {
      const { scan } = config.library;
      if (!validateCronExpression(scan.cronExpression)) {
        throw new Error(`Invalid cron expression ${scan.cronExpression}`);
      }
    });
  }

  async init() {
    const config = await this.configCore.getConfig();
    const { watch, scan } = config.library;
    this.watchLibraries = watch.enabled;
    this.jobRepository.addCronJob(
      'libraryScan',
      scan.cronExpression,
      () => this.jobRepository.queue({ name: JobName.LIBRARY_QUEUE_SCAN_ALL, data: { force: false } }),
      scan.enabled,
    );

    if (this.watchLibraries) {
      await this.watchAll();
    }

    this.configCore.config$.subscribe(async ({ library }) => {
      this.jobRepository.updateCronJob('libraryScan', library.scan.cronExpression, library.scan.enabled);

      if (library.watch.enabled !== this.watchLibraries) {
        this.watchLibraries = library.watch.enabled;
        await (this.watchLibraries ? this.watchAll() : this.unwatchAll());
      }
    });
  }

  private async watch(id: string): Promise<boolean> {
    if (!this.watchLibraries) {
      return false;
    }

    const library = await this.findOrFail(id);

    if (library.type !== LibraryType.EXTERNAL) {
      throw new BadRequestException('Can only watch external libraries');
    } else if (library.importPaths.length === 0) {
      return false;
    }

    await this.unwatch(id);

    this.logger.log(`Starting to watch library ${library.id} with import path(s) ${library.importPaths}`);

    const matcher = picomatch(`**/*{${mimeTypes.getSupportedFileExtensions().join(',')}}`, {
      nocase: true,
      ignore: library.exclusionPatterns,
    });

    const config = await this.configCore.getConfig();
    const { usePolling, interval } = config.library.watch;

    this.logger.debug(`Settings for watcher: usePolling: ${usePolling}, interval: ${interval}`);

    let _resolve: () => void;
    const ready$ = new Promise<void>((resolve) => (_resolve = resolve));

    this.watchers[id] = this.storageRepository.watch(
      library.importPaths,
      {
        usePolling,
        interval,
        binaryInterval: interval,
        ignoreInitial: true,
      },
      {
        onReady: () => _resolve(),
        onAdd: async (path) => {
          this.logger.debug(`File add event received for ${path} in library ${library.id}}`);
          if (matcher(path)) {
            await this.scanAssets(library.id, [path], library.ownerId, false);
          }
          this.emit('add', path);
        },
        onChange: async (path) => {
          this.logger.debug(`Detected file change for ${path} in library ${library.id}`);
          if (matcher(path)) {
            // Note: if the changed file was not previously imported, it will be imported now.
            await this.scanAssets(library.id, [path], library.ownerId, false);
          }
          this.emit('change', path);
        },
        onUnlink: async (path) => {
          this.logger.debug(`Detected deleted file at ${path} in library ${library.id}`);
          const asset = await this.assetRepository.getByLibraryIdAndOriginalPath(library.id, path);
          if (asset && matcher(path)) {
            await this.assetRepository.save({ id: asset.id, isOffline: true });
          }
          this.emit('unlink', path);
        },
        onError: (error) => {
          // TODO: should we log, or throw an exception?
          this.logger.error(`Library watcher for library ${library.id} encountered error: ${error}`);
        },
      },
    );

    // Wait for the watcher to initialize before returning
    await ready$;

    return true;
  }

  async unwatch(id: string) {
    if (this.watchers[id]) {
      await this.watchers[id]();
      delete this.watchers[id];
    }
  }

  async unwatchAll() {
    for (const id in this.watchers) {
      await this.unwatch(id);
    }
  }

  async watchAll() {
    const libraries = await this.repository.getAll(false, LibraryType.EXTERNAL);

    for (const library of libraries) {
      await this.watch(library.id);
    }
  }

  async getStatistics(auth: AuthDto, id: string): Promise<LibraryStatsResponseDto> {
    await this.access.requirePermission(auth, Permission.LIBRARY_READ, id);
    return this.repository.getStatistics(id);
  }

  async getCount(auth: AuthDto): Promise<number> {
    return this.repository.getCountForUser(auth.user.id);
  }

  async getAllForUser(auth: AuthDto, getAll = false): Promise<LibraryResponseDto[]> {
    const libraries = getAll ? await this.repository.getAll() : await this.repository.getAllByUserId(auth.user.id);
    return libraries.map((library) => mapLibrary(library));
  }

  async get(auth: AuthDto, id: string): Promise<LibraryResponseDto> {
    await this.access.requirePermission(auth, Permission.LIBRARY_READ, id);

    const library = await this.findOrFail(id);
    return mapLibrary(library);
  }

  async getAll(auth: AuthDto, dto: SearchLibraryDto): Promise<LibraryResponseDto[]> {
    if (!auth.user.isAdmin) {
      throw new BadRequestException('Only admins can get all libraries');
    }

    const libraries = await this.repository.getAll(false, dto.type);
    return libraries.map((library) => mapLibrary(library));
  }

  async handleQueueCleanup(): Promise<boolean> {
    this.logger.debug('Cleaning up any pending library deletions');
    const pendingDeletion = await this.repository.getAllDeleted();
    await this.jobRepository.queueAll(
      pendingDeletion.map((libraryToDelete) => ({ name: JobName.LIBRARY_DELETE, data: { id: libraryToDelete.id } })),
    );
    return true;
  }

  async create(auth: AuthDto, dto: CreateLibraryDto): Promise<LibraryResponseDto> {
    switch (dto.type) {
      case LibraryType.EXTERNAL: {
        if (!dto.name) {
          dto.name = 'New External Library';
        }
        break;
      }
      case LibraryType.UPLOAD: {
        if (!dto.name) {
          dto.name = 'New Upload Library';
        }
        if (dto.importPaths && dto.importPaths.length > 0) {
          throw new BadRequestException('Upload libraries cannot have import paths');
        }
        if (dto.exclusionPatterns && dto.exclusionPatterns.length > 0) {
          throw new BadRequestException('Upload libraries cannot have exclusion patterns');
        }
        if (dto.isWatched) {
          throw new BadRequestException('Upload libraries cannot be watched');
        }
        break;
      }
    }

    const library = await this.repository.create({
      ownerId: auth.user.id,
      name: dto.name,
      type: dto.type,
      importPaths: dto.importPaths ?? [],
      exclusionPatterns: dto.exclusionPatterns ?? [],
      isVisible: dto.isVisible ?? true,
    });

    this.logger.log(`Creating ${dto.type} library for user ${auth.user.name}`);

    if (dto.type === LibraryType.EXTERNAL && this.watchLibraries) {
      await this.watch(library.id);
    }

    return mapLibrary(library);
  }

  private async scanAssets(libraryId: string, assetPaths: string[], ownerId: string, force = false) {
    await this.jobRepository.queueAll(
      assetPaths.map((assetPath) => ({
        name: JobName.LIBRARY_SCAN_ASSET,
        data: {
          id: libraryId,
          assetPath: path.normalize(assetPath),
          ownerId,
          force,
        },
      })),
    );
  }

  private async validateImportPath(importPath: string): Promise<ValidateLibraryImportPathResponseDto> {
    const validation = new ValidateLibraryImportPathResponseDto();
    validation.importPath = importPath;

    try {
      const stat = await this.storageRepository.stat(importPath);

      if (!stat.isDirectory()) {
        validation.message = 'Not a directory';
        return validation;
      }
    } catch (error: any) {
      if (error.code === 'ENOENT') {
        validation.message = 'Path does not exist (ENOENT)';
        return validation;
      }
      validation.message = String(error);
      return validation;
    }

    const access = await this.storageRepository.checkFileExists(importPath, R_OK);

    if (!access) {
      validation.message = 'Lacking read permission for folder';
      return validation;
    }

    validation.isValid = true;
    return validation;
  }

  public async validate(auth: AuthDto, id: string, dto: ValidateLibraryDto): Promise<ValidateLibraryResponseDto> {
    await this.access.requirePermission(auth, Permission.LIBRARY_UPDATE, id);

    if (!auth.user.externalPath) {
      throw new BadRequestException('User has no external path set');
    }

    const response = new ValidateLibraryResponseDto();

    if (dto.importPaths) {
      response.importPaths = await Promise.all(
        dto.importPaths.map(async (importPath) => {
          const normalizedPath = path.normalize(importPath);

          if (!this.isInExternalPath(normalizedPath, auth.user.externalPath)) {
            const validation = new ValidateLibraryImportPathResponseDto();
            validation.importPath = importPath;
            validation.message = `Not contained in user's external path`;
            return validation;
          }

          return await this.validateImportPath(importPath);
        }),
      );
    }

    return response;
  }

  async update(auth: AuthDto, id: string, dto: UpdateLibraryDto): Promise<LibraryResponseDto> {
    await this.access.requirePermission(auth, Permission.LIBRARY_UPDATE, id);
    const library = await this.repository.update({ id, ...dto });

    if (dto.importPaths) {
      const validation = await this.validate(auth, id, { importPaths: dto.importPaths });
      if (validation.importPaths) {
        for (const path of validation.importPaths) {
          if (!path.isValid) {
            throw new BadRequestException(`Invalid import path: ${path.message}`);
          }
        }
      }
    }

    if (dto.importPaths || dto.exclusionPatterns) {
      // Re-watch library to use new paths and/or exclusion patterns
      await this.watch(id);
    }

    return mapLibrary(library);
  }

  async delete(auth: AuthDto, id: string) {
    await this.access.requirePermission(auth, Permission.LIBRARY_DELETE, id);

    const library = await this.findOrFail(id);
    const uploadCount = await this.repository.getUploadLibraryCount(auth.user.id);
    if (library.type === LibraryType.UPLOAD && uploadCount <= 1) {
      throw new BadRequestException('Cannot delete the last upload library');
    }

    if (this.watchLibraries) {
      await this.unwatch(id);
    }

    await this.repository.softDelete(id);
    await this.jobRepository.queue({ name: JobName.LIBRARY_DELETE, data: { id } });
  }

  async handleDeleteLibrary(job: IEntityJob): Promise<boolean> {
    const library = await this.repository.get(job.id, true);
    if (!library) {
      return false;
    }

    // TODO use pagination
    const assetIds = await this.repository.getAssetIds(job.id, true);
    this.logger.debug(`Will delete ${assetIds.length} asset(s) in library ${job.id}`);
    await this.jobRepository.queueAll(
      assetIds.map((assetId) => ({ name: JobName.ASSET_DELETION, data: { id: assetId, fromExternal: true } })),
    );

    if (assetIds.length === 0) {
      this.logger.log(`Deleting library ${job.id}`);
      await this.repository.delete(job.id);
    }
    return true;
  }

  async handleAssetRefresh(job: ILibraryFileJob) {
    const assetPath = path.normalize(job.assetPath);

    const existingAssetEntity = await this.assetRepository.getByLibraryIdAndOriginalPath(job.id, assetPath);

    let stats: Stats;
    try {
      stats = await this.storageRepository.stat(assetPath);
    } catch (error: Error | any) {
      // Can't access file, probably offline
      if (existingAssetEntity) {
        // Mark asset as offline
        this.logger.debug(`Marking asset as offline: ${assetPath}`);

        await this.assetRepository.save({ id: existingAssetEntity.id, isOffline: true });
        return true;
      } else {
        // File can't be accessed and does not already exist in db
        throw new BadRequestException("Can't access file", { cause: error });
      }
    }

    let doImport = false;
    let doRefresh = false;

    if (job.force) {
      doRefresh = true;
    }

    if (!existingAssetEntity) {
      // This asset is new to us, read it from disk
      this.logger.debug(`Importing new asset: ${assetPath}`);
      doImport = true;
    } else if (stats.mtime.toISOString() !== existingAssetEntity.fileModifiedAt.toISOString()) {
      // File modification time has changed since last time we checked, re-read from disk
      this.logger.debug(
        `File modification time has changed, re-importing asset: ${assetPath}. Old mtime: ${existingAssetEntity.fileModifiedAt}. New mtime: ${stats.mtime}`,
      );
      doRefresh = true;
    } else if (!job.force && stats && !existingAssetEntity.isOffline) {
      // Asset exists on disk and in db and mtime has not changed. Also, we are not forcing refresn. Therefore, do nothing
      this.logger.debug(`Asset already exists in database and on disk, will not import: ${assetPath}`);
    }

    if (stats && existingAssetEntity?.isOffline) {
      // File was previously offline but is now online
      this.logger.debug(`Marking previously-offline asset as online: ${assetPath}`);
      await this.assetRepository.save({ id: existingAssetEntity.id, isOffline: false });
      doRefresh = true;
    }

    if (!doImport && !doRefresh) {
      // If we don't import, exit here
      return true;
    }

    let assetType: AssetType;

    if (mimeTypes.isImage(assetPath)) {
      assetType = AssetType.IMAGE;
    } else if (mimeTypes.isVideo(assetPath)) {
      assetType = AssetType.VIDEO;
    } else {
      throw new BadRequestException(`Unsupported file type ${assetPath}`);
    }

    // TODO: doesn't xmp replace the file extension? Will need investigation
    let sidecarPath: string | null = null;
    if (await this.storageRepository.checkFileExists(`${assetPath}.xmp`, R_OK)) {
      sidecarPath = `${assetPath}.xmp`;
    }

    const deviceAssetId = `${basename(assetPath)}`.replaceAll(/\s+/g, '');

    let assetId;
    if (doImport) {
      const library = await this.repository.get(job.id, true);
      if (library?.deletedAt) {
        this.logger.error('Cannot import asset into deleted library');
        return false;
      }

      const pathHash = this.cryptoRepository.hashSha1(`path:${assetPath}`);

      // TODO: In wait of refactoring the domain asset service, this function is just manually written like this
      const addedAsset = await this.assetRepository.create({
        ownerId: job.ownerId,
        libraryId: job.id,
        checksum: pathHash,
        originalPath: assetPath,
        deviceAssetId: deviceAssetId,
        deviceId: 'Library Import',
        fileCreatedAt: stats.mtime,
        fileModifiedAt: stats.mtime,
        localDateTime: stats.mtime,
        type: assetType,
        originalFileName: parse(assetPath).name,
        sidecarPath,
        isReadOnly: true,
        isExternal: true,
      });
      assetId = addedAsset.id;
    } else if (doRefresh && existingAssetEntity) {
      assetId = existingAssetEntity.id;
      await this.assetRepository.updateAll([existingAssetEntity.id], {
        fileCreatedAt: stats.mtime,
        fileModifiedAt: stats.mtime,
      });
    } else {
      // Not importing and not refreshing, do nothing
      return true;
    }

    this.logger.debug(`Queuing metadata extraction for: ${assetPath}`);

    await this.jobRepository.queue({ name: JobName.METADATA_EXTRACTION, data: { id: assetId, source: 'upload' } });

    if (assetType === AssetType.VIDEO) {
      await this.jobRepository.queue({ name: JobName.VIDEO_CONVERSION, data: { id: assetId } });
    }

    return true;
  }

  async queueScan(auth: AuthDto, id: string, dto: ScanLibraryDto) {
    await this.access.requirePermission(auth, Permission.LIBRARY_UPDATE, id);

    const library = await this.repository.get(id);
    if (!library || library.type !== LibraryType.EXTERNAL) {
      throw new BadRequestException('Can only refresh external libraries');
    }

    await this.jobRepository.queue({
      name: JobName.LIBRARY_SCAN,
      data: {
        id,
        refreshModifiedFiles: dto.refreshModifiedFiles ?? false,
        refreshAllFiles: dto.refreshAllFiles ?? false,
      },
    });
  }

  async queueRemoveOffline(auth: AuthDto, id: string) {
    this.logger.verbose(`Removing offline files from library: ${id}`);
    await this.access.requirePermission(auth, Permission.LIBRARY_UPDATE, id);

    await this.jobRepository.queue({
      name: JobName.LIBRARY_REMOVE_OFFLINE,
      data: {
        id,
      },
    });
  }

  async handleQueueAllScan(job: IBaseJob): Promise<boolean> {
    this.logger.debug(`Refreshing all external libraries: force=${job.force}`);

    // Queue cleanup
    await this.jobRepository.queue({ name: JobName.LIBRARY_QUEUE_CLEANUP, data: {} });

    // Queue all library refresh
    const libraries = await this.repository.getAll(true, LibraryType.EXTERNAL);
    await this.jobRepository.queueAll(
      libraries.map((library) => ({
        name: JobName.LIBRARY_SCAN,
        data: {
          id: library.id,
          refreshModifiedFiles: !job.force,
          refreshAllFiles: job.force ?? false,
        },
      })),
    );
    return true;
  }

  async handleOfflineRemoval(job: IEntityJob): Promise<boolean> {
    const assetPagination = usePagination(JOBS_ASSET_PAGINATION_SIZE, (pagination) =>
      this.assetRepository.getWith(pagination, WithProperty.IS_OFFLINE, job.id),
    );

    for await (const assets of assetPagination) {
      this.logger.debug(`Removing ${assets.length} offline assets`);
      await this.jobRepository.queueAll(
        assets.map((asset) => ({ name: JobName.ASSET_DELETION, data: { id: asset.id, fromExternal: true } })),
      );
    }

    return true;
  }

  // Check if a given path is in a user's external path. Both arguments are assumed to be normalized
  private isInExternalPath(filePath: string, externalPath: string | null): boolean {
    if (externalPath === null) {
      return false;
    }
    return filePath.startsWith(externalPath);
  }

  async handleQueueAssetRefresh(job: ILibraryRefreshJob): Promise<boolean> {
    const library = await this.repository.get(job.id);
    if (!library || library.type !== LibraryType.EXTERNAL) {
      this.logger.warn('Can only refresh external libraries');
      return false;
    }

    this.logger.verbose(`Refreshing library: ${job.id}`);

    const pathValidation = await Promise.all(
      library.importPaths.map(async (importPath) => await this.validateImportPath(importPath)),
    );

    const validImportPaths = pathValidation
      .map((validation) => {
        if (!validation.isValid) {
          this.logger.error(`Skipping invalid import path: ${validation.importPath}. Reason: ${validation.message}`);
        }
        return validation;
      })
      .filter((validation) => validation.isValid)
      .map((validation) => validation.importPath);

    const rawPaths = await this.storageRepository.crawl({
      pathsToCrawl: validImportPaths,
      exclusionPatterns: library.exclusionPatterns,
    });

<<<<<<< HEAD
    const crawledAssetPaths = rawPaths.map((filePath) => path.normalize(filePath));
=======
    const crawledAssetPaths = rawPaths
      // Normalize file paths. This is important to prevent security issues like path traversal
      .map((filePath) => path.normalize(filePath))
      // Filter out paths that are not within the user's external path
      .filter((assetPath) => this.isInExternalPath(assetPath, user.externalPath)) as string[];
>>>>>>> 73825918

    this.logger.debug(`Found ${crawledAssetPaths.length} asset(s) when crawling import paths ${library.importPaths}`);
    const assetsInLibrary = await this.assetRepository.getByLibraryId([job.id]);
    const onlineFiles = new Set(crawledAssetPaths);
    const offlineAssetIds = assetsInLibrary
      .filter((asset) => !onlineFiles.has(asset.originalPath))
      .filter((asset) => !asset.isOffline)
      .map((asset) => asset.id);
    this.logger.debug(`Marking ${offlineAssetIds.length} assets as offline`);

    await this.assetRepository.updateAll(offlineAssetIds, { isOffline: true });

    if (crawledAssetPaths.length > 0) {
      let filteredPaths: string[] = [];
      if (job.refreshAllFiles || job.refreshModifiedFiles) {
        filteredPaths = crawledAssetPaths;
      } else {
        const onlinePathsInLibrary = new Set(
          assetsInLibrary.filter((asset) => !asset.isOffline).map((asset) => asset.originalPath),
        );
        filteredPaths = crawledAssetPaths.filter((assetPath) => !onlinePathsInLibrary.has(assetPath));

        this.logger.debug(`Will import ${filteredPaths.length} new asset(s)`);
      }

      await this.scanAssets(job.id, filteredPaths, library.ownerId, job.refreshAllFiles ?? false);
    }

    await this.repository.update({ id: job.id, refreshedAt: new Date() });

    return true;
  }

  private async findOrFail(id: string) {
    const library = await this.repository.get(id);
    if (!library) {
      throw new BadRequestException('Library not found');
    }
    return library;
  }
}<|MERGE_RESOLUTION|>--- conflicted
+++ resolved
@@ -318,24 +318,11 @@
   public async validate(auth: AuthDto, id: string, dto: ValidateLibraryDto): Promise<ValidateLibraryResponseDto> {
     await this.access.requirePermission(auth, Permission.LIBRARY_UPDATE, id);
 
-    if (!auth.user.externalPath) {
-      throw new BadRequestException('User has no external path set');
-    }
-
     const response = new ValidateLibraryResponseDto();
 
     if (dto.importPaths) {
       response.importPaths = await Promise.all(
         dto.importPaths.map(async (importPath) => {
-          const normalizedPath = path.normalize(importPath);
-
-          if (!this.isInExternalPath(normalizedPath, auth.user.externalPath)) {
-            const validation = new ValidateLibraryImportPathResponseDto();
-            validation.importPath = importPath;
-            validation.message = `Not contained in user's external path`;
-            return validation;
-          }
-
           return await this.validateImportPath(importPath);
         }),
       );
@@ -630,15 +617,7 @@
       exclusionPatterns: library.exclusionPatterns,
     });
 
-<<<<<<< HEAD
     const crawledAssetPaths = rawPaths.map((filePath) => path.normalize(filePath));
-=======
-    const crawledAssetPaths = rawPaths
-      // Normalize file paths. This is important to prevent security issues like path traversal
-      .map((filePath) => path.normalize(filePath))
-      // Filter out paths that are not within the user's external path
-      .filter((assetPath) => this.isInExternalPath(assetPath, user.externalPath)) as string[];
->>>>>>> 73825918
 
     this.logger.debug(`Found ${crawledAssetPaths.length} asset(s) when crawling import paths ${library.importPaths}`);
     const assetsInLibrary = await this.assetRepository.getByLibraryId([job.id]);
