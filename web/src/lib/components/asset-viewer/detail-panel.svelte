--- conflicted
+++ resolved
@@ -332,23 +332,15 @@
             locale: $locale,
           })
         : DateTime.now()}
-<<<<<<< HEAD
+      {@const assetTimeZoneOriginal = asset.exifInfo?.timeZone ?? ''}
       <Portal>
         <ChangeDate
           initialDate={assetDateTimeOriginal}
+          initialTimeZone={assetTimeZoneOriginal}
           on:confirm={({ detail: date }) => handleConfirmChangeDate(date)}
           on:cancel={() => (isShowChangeDate = false)}
         />
       </Portal>
-=======
-      {@const assetTimeZoneOriginal = asset.exifInfo?.timeZone ?? ''}
-      <ChangeDate
-        initialDate={assetDateTimeOriginal}
-        initialTimeZone={assetTimeZoneOriginal}
-        on:confirm={({ detail: date }) => handleConfirmChangeDate(date)}
-        on:cancel={() => (isShowChangeDate = false)}
-      />
->>>>>>> 0dd38c6e
     {/if}
 
     {#if asset.exifInfo?.fileSizeInByte}
