--- conflicted
+++ resolved
@@ -1,7 +1,4 @@
 <script lang="ts">
-<<<<<<< HEAD
-  import { getMyUserInfo, removeUserFromAlbum, type AlbumResponseDto, type UserDto } from '@immich/sdk';
-=======
   import {
     getMyUserInfo,
     removeUserFromAlbum,
@@ -9,8 +6,8 @@
     type UserResponseDto,
     updateAlbumUser,
     AlbumUserRole,
+    type UserDto,
   } from '@immich/sdk';
->>>>>>> c14a2eda
   import { mdiDotsVertical } from '@mdi/js';
   import { createEventDispatcher, onMount } from 'svelte';
   import { getContextMenuPosition } from '../../utils/context-menu';
@@ -76,7 +73,7 @@
     }
   };
 
-  const handleSetReadonly = async (user: UserResponseDto, role: AlbumUserRole) => {
+  const handleSetReadonly = async (user: UserDto, role: AlbumUserRole) => {
     try {
       await updateAlbumUser({ id: album.id, userId: user.id, updateAlbumUserDto: { role } });
       const message = `Set ${user.name} as ${role}`;
