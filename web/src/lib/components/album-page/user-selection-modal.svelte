--- conflicted
+++ resolved
@@ -20,15 +20,8 @@
 
   export let album: AlbumResponseDto;
   export let onClose: () => void;
-<<<<<<< HEAD
   let users: UserDto[] = [];
-  let selectedUsers: UserDto[] = [];
-
-  const dispatch = createEventDispatcher<{
-    select: UserDto[];
-=======
-  let users: UserResponseDto[] = [];
-  let selectedUsers: Record<string, { user: UserResponseDto; role: AlbumUserRole }> = {};
+  let selectedUsers: Record<string, { user: UserDto; role: AlbumUserRole }> = {};
 
   const roleOptions: Array<{ title: string; value: AlbumUserRole | 'none'; icon?: string }> = [
     { title: 'Editor', value: AlbumUserRole.Editor, icon: mdiPencil },
@@ -38,7 +31,6 @@
 
   const dispatch = createEventDispatcher<{
     select: AlbumUserAddDto[];
->>>>>>> c14a2eda
     share: void;
   }>();
   let sharedLinks: SharedLinkResponseDto[] = [];
@@ -60,17 +52,7 @@
     sharedLinks = data.filter((link) => link.album?.id === album.id);
   };
 
-<<<<<<< HEAD
-  const handleSelect = (user: UserDto) => {
-    selectedUsers = selectedUsers.includes(user)
-      ? selectedUsers.filter((selectedUser) => selectedUser.id !== user.id)
-      : [...selectedUsers, user];
-  };
-
-  const handleUnselect = (user: UserDto) => {
-    selectedUsers = selectedUsers.filter((selectedUser) => selectedUser.id !== user.id);
-=======
-  const handleToggle = (user: UserResponseDto) => {
+  const handleToggle = (user: UserDto) => {
     if (Object.keys(selectedUsers).includes(user.id)) {
       delete selectedUsers[user.id];
       selectedUsers = selectedUsers;
@@ -79,14 +61,13 @@
     }
   };
 
-  const handleChangeRole = (user: UserResponseDto, role: AlbumUserRole | 'none') => {
+  const handleChangeRole = (user: UserDto, role: AlbumUserRole | 'none') => {
     if (role === 'none') {
       delete selectedUsers[user.id];
       selectedUsers = selectedUsers;
     } else {
       selectedUsers[user.id].role = role;
     }
->>>>>>> c14a2eda
   };
 </script>
 
